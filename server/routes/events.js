--- conflicted
+++ resolved
@@ -523,29 +523,7 @@
   }
 });
 
-<<<<<<< HEAD
-// Route moved to proper position before /:id route
-=======
-// Get user's events (Protected route)
-router.get('/my-events', authenticateToken, async (req, res) => {
-  try {
-    const events = await Event.find({ organizer: req.user.id })
-      .sort({ createdAt: -1 });
-
-    res.json({
-      success: true,
-      events: events.map(event => event.getPublicData())
-    });
-
-  } catch (error) {
-    console.error('Error fetching user events:', error);
-    res.status(500).json({
-      success: false,
-      message: 'Failed to fetch user events'
-    });
-  }
-});
->>>>>>> 39d950e7
+// /my-events route is positioned before /:id route to prevent conflicts
 
 // Upload image for event (Protected route)
 router.post('/upload-image', authenticateToken, async (req, res) => {
